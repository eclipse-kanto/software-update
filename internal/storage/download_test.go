// Copyright (c) 2021 Contributors to the Eclipse Foundation
//
// See the NOTICE file(s) distributed with this work for additional
// information regarding copyright ownership.
//
// This program and the accompanying materials are made available under the
// terms of the Eclipse Public License 2.0 which is available at
// http://www.eclipse.org/legal/epl-2.0
//
// SPDX-License-Identifier: EPL-2.0

package storage

import (
	"crypto/x509"
	"encoding/pem"
	"io/ioutil"
	"os"
	"path/filepath"
	"reflect"
	"runtime"
	"testing"
)

const (
	validCert      = "testdata/valid_cert.pem"
	validKey       = "testdata/valid_key.pem"
	expiredCert    = "testdata/expired_cert.pem"
	expiredKey     = "testdata/expired_key.pem"
	untrustedCert  = "testdata/untrusted_cert.pem"
	untrustedKey   = "testdata/untrusted_key.pem"
	sslCertFileEnv = "SSL_CERT_FILE"
)

var sslCertFile string

func isCertAddedToSystemPool(t *testing.T, certFile string) bool {
	t.Helper()

	certs, err := x509.SystemCertPool()
	if err != nil {
		t.Logf("error getting system certificate pool - %v", err)
		return false
	}
	data, err := ioutil.ReadFile(certFile)
	if err != nil {
		t.Logf("error reading certificate file %s - %v", certFile, err)
		return false
	}
	block, _ := pem.Decode(data) // ignore rest bytes, there is only one test certificate
	cert, err := x509.ParseCertificate(block.Bytes)
	if err != nil {
		t.Logf("error parsing certificate %s - %v", certFile, err)
		return false
	}
	subjects := certs.Subjects()
	for i := 0; i < len(subjects); i++ {
		if reflect.DeepEqual(subjects[i], cert.RawSubject) {
			return true
		}
	}
	return false
}

func setSSLCerts(t *testing.T) {
	t.Helper()

	// SystemCertPool does not work on Windows: https://github.com/golang/go/issues/16736
	// Fixed in 1.18
	if runtime.GOOS == "windows" || runtime.GOOS == "darwin" {
		t.Skip("this test does not run on windows and macOS")
	}
	sslCertFile = os.Getenv(sslCertFileEnv)
	err := os.Setenv(sslCertFileEnv, validCert)
	if err != nil {
		t.Skipf("cannot set %s environment variable", sslCertFileEnv)
	}
	if !isCertAddedToSystemPool(t, validCert) {
		t.Skipf("cannot setup test case by adding certificate %s to system certificate pool", validCert)
	}
}

func unsetSSLCerts(t *testing.T) {
	t.Helper()

	if len(sslCertFile) > 0 {
		if err := os.Setenv(sslCertFileEnv, sslCertFile); err != nil {
			t.Logf("cannot restore %s environment variable initial value - %s", sslCertFileEnv, sslCertFile)
		}
	} else {
		if err := os.Unsetenv(sslCertFileEnv); err != nil {
			t.Logf("cannot unset %s environment variable", sslCertFileEnv)
		}
	}
}

// TestDownloadToFile tests downloadToFile function, using non-secure protocol(s).
func TestDownloadToFile(t *testing.T) {
	testDownloadToFile([]*Artifact{
		{ // An Artifact with MD5 checksum.
			FileName: "test.txt", Size: 65536, Link: "http://localhost:43234/test.txt",
			HashType:  "MD5",
			HashValue: "ab2ce340d36bbaafe17965a3a2c6ed5b",
		},
		{ // An Artifact with SHA1 checksum.
			FileName: "test.txt", Size: 65536, Link: "http://localhost:43234/test.txt",
			HashType:  "SHA1",
			HashValue: "cd3848697cb42f5be9902f6523ec516d21a8c677",
		},
		{ // An Artifact with SHA256 checksum.
			FileName: "test.txt", Size: 65536, Link: "http://localhost:43234/test.txt",
			HashType:  "SHA256",
			HashValue: "4eefb9a7a40a8b314b586a00f307157043c0bbe4f59fa39cba88773680758bc3",
		},
	}, "", "", t)
}

// TestDownloadToFileSecureSystemPool tests downloadToFile function, using secure protocol(s) and certificates from system pool.
func TestDownloadToFileSecureSystemPool(t *testing.T) {
	setSSLCerts(t)
	defer unsetSSLCerts(t)
	testDownloadToFileSecure("", "", t)
}

// TestDownloadToFileSecureCustomCertificate tests downloadToFile function, using secure protocol(s) and a custom certificate.
func TestDownloadToFileSecureCustomCertificate(t *testing.T) {
	testDownloadToFileSecure(validCert, validKey, t)
}

func testDownloadToFileSecure(certFile, certKey string, t *testing.T) {
	testDownloadToFile([]*Artifact{
		{ // An Artifact with MD5 checksum.
			FileName: "test.txt", Size: 65536, Link: "https://localhost:43234/test.txt",
			HashType:  "MD5",
			HashValue: "ab2ce340d36bbaafe17965a3a2c6ed5b",
		},
		{ // An Artifact with SHA1 checksum.
			FileName: "test.txt", Size: 65536, Link: "https://localhost:43234/test.txt",
			HashType:  "SHA1",
			HashValue: "cd3848697cb42f5be9902f6523ec516d21a8c677",
		},
		{ // An Artifact with SHA256 checksum.
			FileName: "test.txt", Size: 65536, Link: "https://localhost:43234/test.txt",
			HashType:  "SHA256",
			HashValue: "4eefb9a7a40a8b314b586a00f307157043c0bbe4f59fa39cba88773680758bc3",
		},
	}, certFile, certKey, t)
}

func testDownloadToFile(arts []*Artifact, certFile, certKey string, t *testing.T) {
	for _, art := range arts {
		t.Run(art.HashType, func(t *testing.T) {
			// Prepare
			dir := "_tmp-download"
			if err := os.MkdirAll(dir, 0755); err != nil {
				t.Fatalf("failed create temporary directory: %v", err)
			}

			// Remove temporary directory at the end
			defer os.RemoveAll(dir)

			// Start http(s) server
			srv := Host(":43234", art.FileName, int64(art.Size), false, isSecure(art.Link, t), validCert, validKey, t)
			defer srv.Close()
			name := filepath.Join(dir, art.FileName)

			// 1. Resume download of corrupted temporary file.
			WriteLn(filepath.Join(dir, prefix+art.FileName), "wrong start")
<<<<<<< HEAD
			if err := downloadArtifact(name, art, nil, make(chan struct{})); err == nil {
				t.Fatal("download of corrupted temporary file must fail")
=======
			if err := downloadArtifact(name, art, nil, certFile, 0, 0, make(chan struct{})); err == nil {
				t.Fatal("downlaod of corrupted temporary file must fail")
>>>>>>> bc9d5107
			}

			// 2. Cancel in the middle of the download operation.
			done := make(chan struct{})
			callback := func(bytes int64) {
				close(done)
			}
			if err := downloadArtifact(name, art, callback, certFile, 0, 0, done); err != ErrCancel {
				t.Fatalf("failed to cancel download operation: %v", err)
			}
			if _, err := os.Stat(filepath.Join(dir, prefix+art.FileName)); os.IsNotExist(err) {
				t.Fatal("missing partial download artifact")
			}

			// 3. Resume previous download operation.
			callback = func(bytes int64) { /* Do nothing. */ }
			if err := downloadArtifact(name, art, callback, certFile, 0, 0, make(chan struct{})); err != nil {
				t.Fatalf("failed to download artifact: %v", err)
			}
			check(name, art.Size, t)

			// 4. Download available file.
			if err := downloadArtifact(name, art, callback, certFile, 0, 0, make(chan struct{})); err != nil {
				t.Fatalf("failed to download artifact: %v", err)
			}
			check(name, art.Size, t)

			// Remove downloaded file.
			if err := os.Remove(name); err != nil {
				t.Fatalf("failed to remove downloaded artifact: %v", err)
			}

			// 5. Try to resume with file bigger than expected.
			WriteLn(filepath.Join(dir, prefix+art.FileName), "1111111111111")
			art.Size -= 10
			if err := downloadArtifact(name, art, nil, certFile, 0, 0, make(chan struct{})); err == nil {
				t.Fatal("validate resume with file bigger than expected")
			}

			// 6. Try to resume from missing link.
			WriteLn(filepath.Join(dir, prefix+art.FileName), "1111111111111")
			art.Link = "http://localhost:43234/test-missing.txt"
			if err := downloadArtifact(name, art, nil, "", 0, 0, make(chan struct{})); err == nil {
				t.Fatal("failed to validate with missing link")
			}

		})
	}
}

// TestDownloadToFileError tests downloadToFile function for some edge cases.
func TestDownloadToFileError(t *testing.T) {
	// Prepare
	dir := "_tmp-download"
	if err := os.MkdirAll(dir, 0755); err != nil {
		t.Fatalf("failed create temporary directory: %v", err)
	}

	// Remove temporary directory at the end
	defer os.RemoveAll(dir)

	art := &Artifact{
		FileName: "test-simple.txt", Size: 65536, Link: "http://localhost:43234/test-simple.txt",
		HashType:  "MD5",
		HashValue: "ab2ce340d36bbaafe17965a3a2c6ed5b",
	}

	// Start http(s) server
	srv := Host(":43234", art.FileName, int64(art.Size), true, isSecure(art.Link, t), untrustedCert, untrustedKey, t)
	defer srv.Close()
	name := filepath.Join(dir, art.FileName)

	// 1. Resume is not supported.
	WriteLn(filepath.Join(dir, prefix+art.FileName), "1111")
	if err := downloadArtifact(name, art, nil, "", 0, 0, make(chan struct{})); err != nil {
		t.Fatalf("failed to download file artifact: %v", err)
	}
	check(name, art.Size, t)

	// 2. Try with missing checksum.
	art.HashValue = ""
	if err := downloadArtifact(name, art, nil, "", 0, 0, make(chan struct{})); err == nil {
		t.Fatal("validated with missing checksum")
	}

	// 3. Try with missing link.
	art.Link = "http://localhost:43234/test-missing.txt"
	if err := downloadArtifact(name, art, nil, "", 0, 0, make(chan struct{})); err == nil {
		t.Fatal("failed to validate with missing link")
	}

	// 4. Try with wrong checksum type.
	art.Link = "http://localhost:43234/test-simple.txt"
	art.HashType = ""
	if err := downloadArtifact(name, art, nil, "", 0, 0, make(chan struct{})); err == nil {
		t.Fatal("validate with wrong checksum type")
	}

	// 5. Try with wrong checksum format.
	art.HashValue = ";;"
	if err := downloadArtifact(name, art, nil, "", 0, 0, make(chan struct{})); err == nil {
		t.Fatal("validate with wrong checksum format")
	}

	// 6. Try to download file bigger than expected.
	art.HashType = "MD5"
	art.HashValue = "ab2ce340d36bbaafe17965a3a2c6ed5b"
	art.Size -= 10
	if err := downloadArtifact(name, art, nil, "", 0, 0, make(chan struct{})); err == nil {
		t.Fatal("validate with file bigger than expected")
	}

}

// TestDownloadToFileSecureError tests HTTPS file download function for bad/expired TLS certificates.
func TestDownloadToFileSecureError(t *testing.T) {
	// Prepare
	dir := "_tmp-download"
	if err := os.MkdirAll(dir, 0755); err != nil {
		t.Fatalf("failed create temporary directory: %v", err)
	}

	// Remove temporary directory at the end
	defer os.RemoveAll(dir)

	art := &Artifact{
		FileName: "test.txt", Size: 65536,
		HashType:  "MD5",
		HashValue: "ab2ce340d36bbaafe17965a3a2c6ed5b",
	}

	// Start https servers
	srvSecureInvalid := Host(":43234", art.FileName, int64(art.Size), true, true, expiredCert, expiredKey, t)
	defer srvSecureInvalid.Close()
	srvSecureUntrusted := Host(":43235", art.FileName, int64(art.Size), true, true, untrustedCert, untrustedKey, t)
	defer srvSecureUntrusted.Close()
	srvSecureValid := Host(":43236", art.FileName, int64(art.Size), true, true, validCert, validKey, t)
	defer srvSecureValid.Close()
	name := filepath.Join(dir, art.FileName)

	// 1. Server uses expired certificate
	art.Link = "https://localhost:43234/test.txt"
	if err := downloadArtifact(name, art, nil, "", 0, 0, make(chan struct{})); err == nil {
		t.Fatalf("download must fail(client uses no certificate, server uses expired): %v", err)
	}
	if err := downloadArtifact(name, art, nil, expiredCert, 0, 0, make(chan struct{})); err == nil {
		t.Fatalf("download must fail(client and server use expired certificate): %v", err)
	}

	// 2. Server uses untrusted certificate
	art.Link = "https://localhost:43235/test.txt"
	if err := downloadArtifact(name, art, nil, "", 0, 0, make(chan struct{})); err == nil {
		t.Fatalf("download must fail(client uses no certificate, server uses untrusted): %v", err)
	}

	// 3. Server uses valid certificate
	art.Link = "https://localhost:43236/test.txt"
	if err := downloadArtifact(name, art, nil, untrustedCert, 0, 0, make(chan struct{})); err == nil {
		t.Fatalf("download must fail(client uses untrusted certificate, server uses valid): %v", err)
	}
}

// check that file with this name exists and its size is the same.
func check(name string, expected int, t *testing.T) {
	if stat, err := os.Stat(name); os.IsNotExist(err) || stat.Size() != int64(expected) {
		t.Fatalf("corrupted download artifact: %v != %v", stat.Size(), expected)
	}
}<|MERGE_RESOLUTION|>--- conflicted
+++ resolved
@@ -166,13 +166,8 @@
 
 			// 1. Resume download of corrupted temporary file.
 			WriteLn(filepath.Join(dir, prefix+art.FileName), "wrong start")
-<<<<<<< HEAD
-			if err := downloadArtifact(name, art, nil, make(chan struct{})); err == nil {
-				t.Fatal("download of corrupted temporary file must fail")
-=======
 			if err := downloadArtifact(name, art, nil, certFile, 0, 0, make(chan struct{})); err == nil {
 				t.Fatal("downlaod of corrupted temporary file must fail")
->>>>>>> bc9d5107
 			}
 
 			// 2. Cancel in the middle of the download operation.
